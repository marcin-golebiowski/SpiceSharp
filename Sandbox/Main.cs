--- conflicted
+++ resolved
@@ -25,7 +25,6 @@
         {
             InitializeComponent();
 
-<<<<<<< HEAD
             var plotOutput = chMain.Series.Add("Output");
             plotOutput.ChartType = System.Windows.Forms.DataVisualization.Charting.SeriesChartType.FastLine;
             var plotReference = chMain.Series.Add("Reference");
@@ -63,57 +62,6 @@
                 // plotReference.Points.AddXY(reft[index], (refv[index] - actual) * 1e3);
                 plotReference.Points.AddXY(reft[index], (reft[index] - data.GetTime()) * 1e3);
                 index++;
-=======
-            double reference_ve = 9.452632245345402e+00;
-            double abstol = 1e-16;
-            double reltol = 1e-12;
-
-            // Create the netlist
-            string strNetlist = string.Join(Environment.NewLine,
-                ".MODEL mjd44h11 npn",
-                "+ IS = 1.45468e-14 BF = 135.617 NF = 0.85 VAF = 10",
-                "+ IKF = 5.15565 ISE = 2.02483e-13 NE = 3.99964 BR = 13.5617",
-                "+ NR = 0.847424 VAR = 100 IKR = 8.44427 ISC = 1.86663e-13",
-                "+ NC = 1.00046 RB = 1.35729 IRB = 0.1 RBM = 0.1",
-                "+ RE = 0.0001 RC = 0.037687 XTB = 0.90331 XTI = 1",
-                "+ EG = 1.20459 CJE = 3.02297e-09 VJE = 0.649408 MJE = 0.351062",
-                "+ TF = 2.93022e-09 XTF = 1.5 VTF = 1.00001 ITF = 0.999997",
-                "+ CJC = 3.0004e-10 VJC = 0.600008 MJC = 0.409966 XCJC = 0.8",
-                "+ FC = 0.533878 CJS = 0 VJS = 0.75 MJS = 0.5",
-                "+ TR = 2.73328e-08 PTF = 0 KF = 0 AF = 1",
-                "Q1 V_C V_B V_E 0 mjd44h11",
-                "R1 V_E 0 1000",
-                "V2 V_C 0 100",
-                "V1 V_B 0 10"
-                );
-            var nr = new NetlistReader();
-            nr.Parse(new System.IO.MemoryStream(System.Text.Encoding.UTF8.GetBytes(strNetlist)));
-
-            // Create the OP simulation
-            OP op = new OP("OP 1");
-            op.CurrentConfig.AbsTol = abstol;
-            op.CurrentConfig.RelTol = reltol;
-
-            // Run the simulation and store the result
-            var netlist = nr.Netlist;
-            op.OnExportSimulationData += (object sender, SimulationData data) =>
-            {
-                double actual_ve = data.GetVoltage("V_E");
-
-                // Calculate the allowed tolernace as specified in the configuration
-                double tol = reltol * Math.Abs(actual_ve) + abstol;
-                double difference = Math.Abs(actual_ve - reference_ve);
-                tol += 1e-16 * Math.Abs(reference_ve) + 1e-20; // Contribution from tolerance of Spice 3f5
-
-                // Display this to the user
-                string msg = string.Join(Environment.NewLine,
-                    $"Actual value: {actual_ve}",
-                    $"Expected value: {reference_ve}",
-                    $"Difference: {difference}",
-                    $"Allowed tolerance: {tol}",
-                    difference < tol ? "Within tolerance levels" : "NOT within tolerance levels");
-                MessageBox.Show(msg);
->>>>>>> 71f56597
             };
             netlist.Circuit.Simulation = op;
             op.Circuit = netlist.Circuit;
