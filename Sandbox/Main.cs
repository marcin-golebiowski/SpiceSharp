﻿using System;
using System.Numerics;
using System.Collections.Generic;
using System.Windows.Forms;
using SpiceSharp;
using SpiceSharp.Components;
using SpiceSharp.Simulations;
<<<<<<< HEAD
=======
using SpiceSharp.Parameters;
using SpiceSharp.Parser.Readers;
using SpiceSharp.Diagnostics;
using MathNet.Numerics.Interpolation;
using SpiceSharp.Circuits;
>>>>>>> af21dc45

namespace Sandbox
{
    public partial class Main : Form
    {
        public List<double> input = new List<double>();
        public List<double> output = new List<double>();

        /// <summary>
        /// Constructor
        /// </summary>
        public Main()
        {
            InitializeComponent();

<<<<<<< HEAD
            var plotOutput = chMain.Series.Add("Output");
            plotOutput.ChartType = System.Windows.Forms.DataVisualization.Charting.SeriesChartType.FastPoint;
            var plotReference = chMain.Series.Add("Reference");
            plotReference.ChartType = System.Windows.Forms.DataVisualization.Charting.SeriesChartType.FastPoint;
            plotReference.YAxisType = System.Windows.Forms.DataVisualization.Charting.AxisType.Secondary;
            chMain.ChartAreas[0].AxisX.IsLogarithmic = true;

            // Simulation by Spice 3f5
            double[] reference = new double[]
            {
                -1.688264281083676e-03, -6.256171908921069e-01, -4.240681451402584e-03, -9.915255104329067e-01, -1.065181562150848e-02, -1.571418573953089e+00, -2.675429265826203e-02, -2.490357609011980e+00, -6.719202140507280e-02, -3.946262298301279e+00, -1.687048030969052e-01, -6.251664871263374e+00, -4.233015949949251e-01, -9.897332180343838e+00, -1.060358405820734e+00, -1.564303168844958e+01, -2.645208298269774e+00, -2.462227160463906e+01, -6.531786973747334e+00, -3.836191269368651e+01, -1.573677982895236e+01, -5.831551384917359e+01, -3.584989404952447e+01, -8.382163136661943e+01, -7.298715801766126e+01, -1.076749482750201e+02, -1.242129947055924e+02, -1.156205991749138e+02, -1.723768968647264e+02, -1.012388382455914e+02, -2.038436403302176e+02, -7.553792287868039e+01, -2.198184972018414e+02, -5.139626354807145e+01, -2.268974568604466e+02, -3.347306931637866e+01, -2.298441757431590e+02, -2.139419177413151e+01, -2.310386967836807e+02, -1.356870019889037e+01, -2.315177067081831e+02, -8.578581367969413e+00, -2.317089572179777e+02, -5.416492823357626e+00, -2.317851833738230e+02, -3.417594558206259e+00, -2.318155434938701e+02, -2.154886248110806e+00, -2.318276322425509e+02, -1.356934399871164e+00, -2.318324450945829e+02, -8.517828801859809e-01, -2.318343608887390e+02, -5.304653655133196e-01, -2.318351228545550e+02, -3.236431096441236e-01, -2.318354243553034e+02, -1.866778920706296e-01, -2.318355397514484e+02, -9.000682163588355e-02, -2.318355740522236e+02, -1.276368093331558e-02, -2.318355584710393e+02, 6.172442161761246e-02, -2.318354788291473e+02, 1.495357217394321e-01, -2.318352626532035e+02, 2.696241584767764e-01, -2.318347132261877e+02, 4.479101964820005e-01, -2.318333305837931e+02, 7.228742344584919e-01, -2.318298565981921e+02, 1.153856507515514e+00, -2.318211303931419e+02, 1.833841379822644e+00, -2.317992138806615e+02, 2.909431239455916e+00, -2.317441802215046e+02, 4.612105461508964e+00, -2.316060565931579e+02, 7.306654143322226e+00, -2.312598277395532e+02, 1.156384690656623e+01, -2.303946694274438e+02, 1.825970689572349e+01, -2.282496552817779e+02, 2.867173655595526e+01, -2.230330396146007e+02, 4.440780279305579e+01, -2.109200301821816e+02, 6.657634054390823e+01
            };

            NetlistReader nr = new NetlistReader();
            string netlist = string.Join(Environment.NewLine,
                ".MODEL MM NMOS LEVEL = 1 IS = 1e-32 VTO = 3.03646 LAMBDA = 0 KP = 5.28747 CGSO = 6.5761e-06 CGDO = 1e-11",
                "M1 out g 0 0 MM w = 100u l = 100u",
                "V1 in 0 DC 0 AC 1 0",
                "V2 vdd 0 DC 5.0",
                "R1 vdd out 10k",
                "R2 out g 10k",
                "Cin in g 1u",
                ".SAVE VR(out) VI(out)",
                ".AC dec 5 10 10g"
                );
            nr.Parse(new System.IO.MemoryStream(System.Text.Encoding.UTF8.GetBytes(netlist)));
            

            int index = 0;
            nr.Netlist.OnExportSimulationData += (object sender, SimulationData data) =>
            {
                double actual = nr.Netlist.Exports[0].Extract(data);
                plotOutput.Points.AddXY(data.GetFrequency(), actual);
                plotReference.Points.AddXY(data.GetFrequency(), reference[index]);
                index += 2;
            };
            nr.Netlist.Simulate();
=======
            Circuit ckt = new Circuit();
            ckt.Objects.Add(
            new Voltagesource("V2", "1", "2", 1),
            new Voltagesource("V1", "6", "gnd", 1),
            new Resistor("V1-R", "gnd", "1", 1),
            new Resistor("V2-R", "2", "3", 1),
            new Resistor("R", "1", "6", 1)
            );
            ckt.Check();
>>>>>>> af21dc45
        }
    }
}<|MERGE_RESOLUTION|>--- conflicted
+++ resolved
@@ -5,14 +5,11 @@
 using SpiceSharp;
 using SpiceSharp.Components;
 using SpiceSharp.Simulations;
-<<<<<<< HEAD
-=======
 using SpiceSharp.Parameters;
 using SpiceSharp.Parser.Readers;
 using SpiceSharp.Diagnostics;
 using MathNet.Numerics.Interpolation;
 using SpiceSharp.Circuits;
->>>>>>> af21dc45
 
 namespace Sandbox
 {
@@ -28,45 +25,6 @@
         {
             InitializeComponent();
 
-<<<<<<< HEAD
-            var plotOutput = chMain.Series.Add("Output");
-            plotOutput.ChartType = System.Windows.Forms.DataVisualization.Charting.SeriesChartType.FastPoint;
-            var plotReference = chMain.Series.Add("Reference");
-            plotReference.ChartType = System.Windows.Forms.DataVisualization.Charting.SeriesChartType.FastPoint;
-            plotReference.YAxisType = System.Windows.Forms.DataVisualization.Charting.AxisType.Secondary;
-            chMain.ChartAreas[0].AxisX.IsLogarithmic = true;
-
-            // Simulation by Spice 3f5
-            double[] reference = new double[]
-            {
-                -1.688264281083676e-03, -6.256171908921069e-01, -4.240681451402584e-03, -9.915255104329067e-01, -1.065181562150848e-02, -1.571418573953089e+00, -2.675429265826203e-02, -2.490357609011980e+00, -6.719202140507280e-02, -3.946262298301279e+00, -1.687048030969052e-01, -6.251664871263374e+00, -4.233015949949251e-01, -9.897332180343838e+00, -1.060358405820734e+00, -1.564303168844958e+01, -2.645208298269774e+00, -2.462227160463906e+01, -6.531786973747334e+00, -3.836191269368651e+01, -1.573677982895236e+01, -5.831551384917359e+01, -3.584989404952447e+01, -8.382163136661943e+01, -7.298715801766126e+01, -1.076749482750201e+02, -1.242129947055924e+02, -1.156205991749138e+02, -1.723768968647264e+02, -1.012388382455914e+02, -2.038436403302176e+02, -7.553792287868039e+01, -2.198184972018414e+02, -5.139626354807145e+01, -2.268974568604466e+02, -3.347306931637866e+01, -2.298441757431590e+02, -2.139419177413151e+01, -2.310386967836807e+02, -1.356870019889037e+01, -2.315177067081831e+02, -8.578581367969413e+00, -2.317089572179777e+02, -5.416492823357626e+00, -2.317851833738230e+02, -3.417594558206259e+00, -2.318155434938701e+02, -2.154886248110806e+00, -2.318276322425509e+02, -1.356934399871164e+00, -2.318324450945829e+02, -8.517828801859809e-01, -2.318343608887390e+02, -5.304653655133196e-01, -2.318351228545550e+02, -3.236431096441236e-01, -2.318354243553034e+02, -1.866778920706296e-01, -2.318355397514484e+02, -9.000682163588355e-02, -2.318355740522236e+02, -1.276368093331558e-02, -2.318355584710393e+02, 6.172442161761246e-02, -2.318354788291473e+02, 1.495357217394321e-01, -2.318352626532035e+02, 2.696241584767764e-01, -2.318347132261877e+02, 4.479101964820005e-01, -2.318333305837931e+02, 7.228742344584919e-01, -2.318298565981921e+02, 1.153856507515514e+00, -2.318211303931419e+02, 1.833841379822644e+00, -2.317992138806615e+02, 2.909431239455916e+00, -2.317441802215046e+02, 4.612105461508964e+00, -2.316060565931579e+02, 7.306654143322226e+00, -2.312598277395532e+02, 1.156384690656623e+01, -2.303946694274438e+02, 1.825970689572349e+01, -2.282496552817779e+02, 2.867173655595526e+01, -2.230330396146007e+02, 4.440780279305579e+01, -2.109200301821816e+02, 6.657634054390823e+01
-            };
-
-            NetlistReader nr = new NetlistReader();
-            string netlist = string.Join(Environment.NewLine,
-                ".MODEL MM NMOS LEVEL = 1 IS = 1e-32 VTO = 3.03646 LAMBDA = 0 KP = 5.28747 CGSO = 6.5761e-06 CGDO = 1e-11",
-                "M1 out g 0 0 MM w = 100u l = 100u",
-                "V1 in 0 DC 0 AC 1 0",
-                "V2 vdd 0 DC 5.0",
-                "R1 vdd out 10k",
-                "R2 out g 10k",
-                "Cin in g 1u",
-                ".SAVE VR(out) VI(out)",
-                ".AC dec 5 10 10g"
-                );
-            nr.Parse(new System.IO.MemoryStream(System.Text.Encoding.UTF8.GetBytes(netlist)));
-            
-
-            int index = 0;
-            nr.Netlist.OnExportSimulationData += (object sender, SimulationData data) =>
-            {
-                double actual = nr.Netlist.Exports[0].Extract(data);
-                plotOutput.Points.AddXY(data.GetFrequency(), actual);
-                plotReference.Points.AddXY(data.GetFrequency(), reference[index]);
-                index += 2;
-            };
-            nr.Netlist.Simulate();
-=======
             Circuit ckt = new Circuit();
             ckt.Objects.Add(
             new Voltagesource("V2", "1", "2", 1),
@@ -76,7 +34,6 @@
             new Resistor("R", "1", "6", 1)
             );
             ckt.Check();
->>>>>>> af21dc45
         }
     }
 }